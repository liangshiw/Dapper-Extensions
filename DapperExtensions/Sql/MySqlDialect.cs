--- conflicted
+++ resolved
@@ -19,17 +19,13 @@
 
         public override string GetIdentitySql(string tableName)
         {
-<<<<<<< HEAD
             return "SELECT LAST_INSERT_ID() AS Id";
-=======
-            return "SELECT LAST_INSERT_ID() AS [Id]";
->>>>>>> 0c121ea8
         }
 
         public override string GetPagingSql(string sql, int page, int resultsPerPage, IDictionary<string, object> parameters)
         {
             string result = string.Format("{0} LIMIT @pageStartRowNbr, @resultsPerPage", sql);
-            int startValue = ((page - 1) * resultsPerPage);
+            int startValue = page * resultsPerPage;
             parameters.Add("@pageStartRowNbr", startValue);
             parameters.Add("@resultsPerPage", resultsPerPage);
             return result;
